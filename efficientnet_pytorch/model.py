--- conflicted
+++ resolved
@@ -152,7 +152,9 @@
         [1] https://arxiv.org/abs/1905.11946 (EfficientNet)
 
     Example:
-        >>> import torch
+        
+        
+        import torch
         >>> from efficientnet.model import EfficientNet
         >>> inputs = torch.rand(1, 3, 224, 224)
         >>> model = EfficientNet.from_pretrained('efficientnet-b0')
@@ -309,17 +311,10 @@
         x = self.extract_features(inputs)
         # Pooling and final linear layer
         x = self._avg_pooling(x)
-<<<<<<< HEAD
         if self._global_params.include_top:
-            x = x.view(bs, -1)
+            x = x.flatten(start_dim=1)
             x = self._dropout(x)
             x = self._fc(x)
-=======
-        x = x.flatten(start_dim=1)
-        x = self._dropout(x)
-        x = self._fc(x)
->>>>>>> a7469305
-
         return x
 
     @classmethod
